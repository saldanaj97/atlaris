# Progress Overview

- [x] Task 1: Database Schema - Integration Tokens Table
- [x] Task 2: Database Schema - Notion Sync State Table
- [ ] Task 3: Database Schema - Google Calendar Sync State Table
- [x] Task 4: Shared OAuth Infrastructure - Token Encryption Utility
- [x] Task 5: Shared OAuth Infrastructure - Token Storage Functions
<<<<<<< HEAD
- [ ] Task 6: Notion Integration - OAuth Authorization Flow
- [x] Task 7: Notion Integration - Plan-to-Notion Data Mapper
- [x] Task 8: Notion Integration - Client with Rate Limiting
=======
- [x] Task 6: Notion Integration - OAuth Authorization Flow
- [ ] Task 7: Notion Integration - Plan-to-Notion Data Mapper
- [ ] Task 8: Notion Integration - Client with Rate Limiting
>>>>>>> 626893b0
- [ ] Task 9: Notion Integration - Export Endpoint
- [ ] Task 10: Notion Integration - Delta Sync
- [ ] Task 11: Google Calendar Integration - OAuth Flow
- [ ] Task 12: Google Calendar - Event Mapper
- [ ] Task 13: Google Calendar - Sync Endpoint
- [ ] Task 14: Tier Gates and Usage Tracking
- [ ] Task 15: UI Export Buttons Component
- [ ] Task 16: End-to-End Tests

# Implementation Overview

- [x] PR 1: OAuth Security Foundations
  - Task 1: Database Schema - Integration Tokens Table
  - Task 4: Shared OAuth Infrastructure - Token Encryption Utility
  - Task 5: Shared OAuth Infrastructure - Token Storage Functions

- [x] PR 2: Notion OAuth + Sync Schema
  - Task 2: Database Schema - Notion Sync State Table
  - Task 6: Notion Integration - OAuth Authorization Flow

- [x] PR 3: Notion Mapper + Rate-Limited Client
  - Task 7: Notion Integration - Plan-to-Notion Data Mapper
  - Task 8: Notion Integration - Client with Rate Limiting

- [ ] PR 4: Notion Export Endpoint (One-off)
  - Task 9: Notion Integration - Export Endpoint

- [ ] PR 5: Notion Delta Sync
  - Task 10: Notion Integration - Delta Sync

- [ ] PR 6: Google OAuth + Sync Schema
  - Task 3: Database Schema - Google Calendar Sync State Table
  - Task 11: Google Calendar Integration - OAuth Flow

- [ ] PR 7: Google Event Mapping + Sync
  - Task 12: Google Calendar - Event Mapper
  - Task 13: Google Calendar - Sync Endpoint

- [ ] PR 8: Tier Gates & Usage Enforcement
  - Task 14: Tier Gates and Usage Tracking

- [ ] PR 9: UI + E2E Validation
  - Task 15: UI Export Buttons Component
  - Task 16: End-to-End Tests

---

# Task 1: Database Schema - Integration Tokens Table

- [x] Step 1: Add integration provider enum
- [x] Step 2: Add integration_tokens table to schema
- [x] Step 3: Generate migration
- [x] Step 4: Apply migration to local database
- [x] Step 5: Apply migration to test database
- [x] Step 6: Run Coderabbit CLI and implement suggestions
- [x] Step 7: Commit schema changes

---

# Task 2: Database Schema - Notion Sync State Table

- [x] Step 1: Add notion_sync_state table to schema
- [x] Step 2: Generate migration
- [x] Step 3: Apply migrations to local and test databases
- [x] Step 4: Run Coderabbit CLI and implement suggestions
- [x] Step 5: Commit schema changes

---

# Task 3: Database Schema - Google Calendar Sync State Table

- [ ] Step 1: Add google_calendar_sync_state table
- [ ] Step 2: Add task_calendar_events mapping table
- [ ] Step 3: Generate and apply migrations (local + test)
- [ ] Step 4: Run Coderabbit CLI and implement suggestions
- [ ] Step 5: Commit schema changes

---

# Task 4: Shared OAuth Infrastructure - Token Encryption Utility

- [x] Step 1: Write failing test for token encryption
- [x] Step 2: Run test to verify it fails
- [x] Step 3: Implement AES-256-GCM encrypt/decrypt utilities
- [x] Step 4: Run test to verify it passes
- [x] Step 5: Run Coderabbit CLI and implement suggestions
- [x] Step 6: Commit

---

# Task 5: Shared OAuth Infrastructure - Token Storage Functions

- [x] Step 1: Write failing integration test for token storage
- [x] Step 2: Run test to verify it fails
- [x] Step 3: Implement store/get/delete encrypted tokens
- [x] Step 4: Run test to verify it passes
- [x] Step 5: Run Coderabbit CLI and implement suggestions
- [x] Step 6: Commit

---

# Task 6: Notion Integration - OAuth Authorization Flow

- [x] Step 1: Write failing test for OAuth redirect
- [x] Step 2: Run test to verify it fails
- [x] Step 3: Implement authorization redirect endpoint
- [x] Step 4: Run test to verify it passes
- [x] Step 5: Add callback test (failing)
- [x] Step 6: Implement callback endpoint
- [x] Step 7: Run tests to verify they pass
- [x] Step 8: Run Coderabbit CLI and implement suggestions
- [x] Step 9: Commit

---

# Task 7: Notion Integration - Plan-to-Notion Data Mapper

- [x] Step 1: Write failing unit test for mapping
- [x] Step 2: Run test to verify it fails
- [x] Step 3: Implement mapper functions
- [x] Step 4: Run test to verify it passes
- [x] Step 5: Install Notion SDK
- [x] Step 6: Run Coderabbit CLI and implement suggestions
- [x] Step 7: Commit

---

# Task 8: Notion Integration - Client with Rate Limiting

- [x] Step 1: Write failing test for rate-limited client
- [x] Step 2: Run test to verify it fails
- [x] Step 3: Implement client with 3 req/sec + retry
- [x] Step 4: Run test to verify it passes
- [x] Step 5: Run Coderabbit CLI and implement suggestions
- [x] Step 6: Commit

---

# Task 9: Notion Integration - Export Endpoint

- [ ] Step 1: Write failing integration test for export endpoint
- [ ] Step 2: Run test to verify it fails
- [ ] Step 3: Implement sync utility module
- [ ] Step 4: Implement export API endpoint
- [ ] Step 5: Run test to verify it passes
- [ ] Step 6: Run Coderabbit CLI and implement suggestions
- [ ] Step 7: Commit

---

# Task 10: Notion Integration - Delta Sync

- [ ] Step 1: Write failing test for delta sync
- [ ] Step 2: Run test to verify it fails
- [ ] Step 3: Implement hash-based delta sync
- [ ] Step 4: Run test to verify it passes
- [ ] Step 5: Run Coderabbit CLI and implement suggestions
- [ ] Step 6: Commit

---

# Task 11: Google Calendar Integration - OAuth Flow

- [ ] Step 1: Write failing test for Google OAuth
- [ ] Step 2: Run test to verify it fails
- [ ] Step 3: Install googleapis package
- [ ] Step 4: Implement OAuth redirect + callback endpoints
- [ ] Step 5: Run test to verify it passes
- [ ] Step 6: Run Coderabbit CLI and implement suggestions
- [ ] Step 7: Commit

---

# Task 12: Google Calendar - Event Mapper

- [ ] Step 1: Write failing unit test
- [ ] Step 2: Run test to verify it fails
- [ ] Step 3: Implement task-to-event mapper
- [ ] Step 4: Run test to verify it passes
- [ ] Step 5: Run Coderabbit CLI and implement suggestions
- [ ] Step 6: Commit

---

# Task 13: Google Calendar - Sync Endpoint

- [ ] Step 1: Write failing integration test
- [ ] Step 2: Implement calendar sync function
- [ ] Step 3: Implement sync API endpoint
- [ ] Step 4: Run test to verify it passes
- [ ] Step 5: Run Coderabbit CLI and implement suggestions
- [ ] Step 6: Commit

---

# Task 14: Tier Gates and Usage Tracking

- [ ] Step 1: Write failing integration test for quotas
- [ ] Step 2: Implement usage tracking helpers
- [ ] Step 3: Enforce quotas in export/sync endpoints
- [ ] Step 4: Run tests to verify they pass
- [ ] Step 5: Add monthly export count to users schema
- [ ] Step 6: Generate and apply migrations (local + test)
- [ ] Step 7: Run Coderabbit CLI and implement suggestions
- [ ] Step 8: Commit

---

# Task 15: UI Export Buttons Component

- [ ] Step 1: Write failing unit test
- [ ] Step 2: Implement component (loading, errors, toasts)
- [ ] Step 3: Run test to verify it passes
- [ ] Step 4: Run Coderabbit CLI and implement suggestions
- [ ] Step 5: Commit

---

# Task 16: End-to-End Tests

- [ ] Step 1: Add Notion export E2E test
- [ ] Step 2: Add Google Calendar sync E2E test
- [ ] Step 3: Run E2E test suite
- [ ] Step 4: Run Coderabbit CLI and implement suggestions
- [ ] Step 5: Commit<|MERGE_RESOLUTION|>--- conflicted
+++ resolved
@@ -5,15 +5,9 @@
 - [ ] Task 3: Database Schema - Google Calendar Sync State Table
 - [x] Task 4: Shared OAuth Infrastructure - Token Encryption Utility
 - [x] Task 5: Shared OAuth Infrastructure - Token Storage Functions
-<<<<<<< HEAD
-- [ ] Task 6: Notion Integration - OAuth Authorization Flow
+- [x] Task 6: Notion Integration - OAuth Authorization Flow
 - [x] Task 7: Notion Integration - Plan-to-Notion Data Mapper
 - [x] Task 8: Notion Integration - Client with Rate Limiting
-=======
-- [x] Task 6: Notion Integration - OAuth Authorization Flow
-- [ ] Task 7: Notion Integration - Plan-to-Notion Data Mapper
-- [ ] Task 8: Notion Integration - Client with Rate Limiting
->>>>>>> 626893b0
 - [ ] Task 9: Notion Integration - Export Endpoint
 - [ ] Task 10: Notion Integration - Delta Sync
 - [ ] Task 11: Google Calendar Integration - OAuth Flow
