--- conflicted
+++ resolved
@@ -1,13 +1,10 @@
 import { describe, it, expect, vi, beforeEach, afterEach } from 'vitest';
 import { NextRequest } from 'next/server';
-<<<<<<< HEAD
 import { db } from '@/lib/db/drizzle';
 import { users, integrationTokens } from '@/lib/db/schema';
 import { eq, sql } from 'drizzle-orm';
 import { getOAuthTokens } from '@/lib/integrations/oauth';
-=======
 import { clearOAuthStateTokens } from '@/lib/integrations/oauth-state';
->>>>>>> 7cc2c3b6
 
 // Mock Clerk auth before importing the route
 vi.mock('@clerk/nextjs/server', () => ({
@@ -64,11 +61,9 @@
   let originalGoogleRedirectUri: string | undefined;
 
   beforeEach(async () => {
-<<<<<<< HEAD
     // Ensure table exists
     await ensureIntegrationTokensTable();
     
-=======
     // Clear OAuth state tokens cache before each test
     clearOAuthStateTokens();
 
@@ -77,7 +72,6 @@
     originalGoogleClientSecret = process.env.GOOGLE_CLIENT_SECRET;
     originalGoogleRedirectUri = process.env.GOOGLE_REDIRECT_URI;
 
->>>>>>> 7cc2c3b6
     // Mock Clerk auth to return test user
     const { auth } = await import('@clerk/nextjs/server');
     vi.mocked(auth).mockResolvedValue({
@@ -94,7 +88,6 @@
   });
 
   afterEach(() => {
-<<<<<<< HEAD
     // Clean up env vars and mocks
     delete process.env.GOOGLE_CLIENT_ID;
     delete process.env.GOOGLE_CLIENT_SECRET;
@@ -834,7 +827,6 @@
         '/settings/integrations?error=missing_parameters'
       );
     });
-=======
     // Restore original env values or delete if previously undefined
     if (originalGoogleClientId === undefined) {
       delete process.env.GOOGLE_CLIENT_ID;
@@ -877,6 +869,5 @@
     expect(stateParam).not.toBe('test_clerk_user_id');
     // Verify state token is a valid base64url string (contains only base64url characters)
     expect(stateParam).toMatch(/^[A-Za-z0-9_-]+$/);
->>>>>>> 7cc2c3b6
   });
 });